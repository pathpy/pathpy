--- conflicted
+++ resolved
@@ -1,4 +1,3 @@
-<<<<<<< HEAD
 <!--<script charset="utf-8" src="https://d3js.org/d3.v5.min.js"></script>
  <script charset="utf-8" src="js/widgets.js"></script>
      <script charset="utf-8" src="js/tooltip.js"></script>
@@ -880,13 +879,6 @@
                    .attr('class','pp_container')
                    .attr('id','#pp_container');
    //.text("Second paragraph.");
-=======
-<!-- <script charset="utf-8" src="https://d3js.org/d3.v5.min.js"></script>
-
-     <script charset="utf-8" src="js/widgets.js"></script>
-     <script charset="utf-8" src="js/tooltip.js"></script>
-     <script charset="utf-8" src="js/network.js"></script> -->
->>>>>>> ffcc6922
 
      <script charset="utf-8" src="https://requirejs.org/docs/release/2.3.6/minified/require.js"></script>
 
