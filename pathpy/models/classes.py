"""Module for base classes in the models module."""
# !/usr/bin/python -tt
# -*- coding: utf-8 -*-
# =============================================================================
# File      : classes.py -- Base classes for pathpy
# Author    : Jürgen Hackl <hackl@ifi.uzh.ch>
<<<<<<< HEAD
# Time-stamp: <Mon 2021-05-24 13:04 juergen>
=======
# Time-stamp: <Wed 2021-04-21 09:11 juergen>
>>>>>>> 5d66abea
#
# Copyright (c) 2016-2020 Pathpy Developers
# =============================================================================
from pathpy.core.classes import BaseClass


class BaseModel(BaseClass):
    """Base class for models."""


class BaseNetwork(BaseModel):
    """Base class for a network model."""


<<<<<<< HEAD
class BaseHyperGraph(PathPyObject):
    """Base class for a hypergraph model."""


class BaseTemporalNetwork(PathPyObject):
=======
class BaseTemporalNetwork(BaseModel):
>>>>>>> 5d66abea
    """Base class for a temporal network model."""


class BaseHigherOrderNetwork(PathPyObject):
    """Base class for a higher-order network model."""

# =============================================================================
# eof
#
# Local Variables:
# mode: python
# mode: linum
# mode: auto-fill
# fill-column: 79
# End:<|MERGE_RESOLUTION|>--- conflicted
+++ resolved
@@ -4,34 +4,26 @@
 # =============================================================================
 # File      : classes.py -- Base classes for pathpy
 # Author    : Jürgen Hackl <hackl@ifi.uzh.ch>
-<<<<<<< HEAD
-# Time-stamp: <Mon 2021-05-24 13:04 juergen>
-=======
-# Time-stamp: <Wed 2021-04-21 09:11 juergen>
->>>>>>> 5d66abea
+# Time-stamp: <Wed 2021-05-26 21:46 juergen>
 #
 # Copyright (c) 2016-2020 Pathpy Developers
 # =============================================================================
-from pathpy.core.classes import BaseClass
+from pathpy.core.core import PathPyObject
 
 
-class BaseModel(BaseClass):
+class BaseModel(PathPyObject):
     """Base class for models."""
 
 
-class BaseNetwork(BaseModel):
+class BaseNetwork(PathPyObject):
     """Base class for a network model."""
 
 
-<<<<<<< HEAD
 class BaseHyperGraph(PathPyObject):
     """Base class for a hypergraph model."""
 
 
 class BaseTemporalNetwork(PathPyObject):
-=======
-class BaseTemporalNetwork(BaseModel):
->>>>>>> 5d66abea
     """Base class for a temporal network model."""
 
 
