--- conflicted
+++ resolved
@@ -349,16 +349,7 @@
    "name": "python",
    "nbconvert_exporter": "python",
    "pygments_lexer": "ipython3",
-<<<<<<< HEAD
    "version": "3.9.3"
-=======
-   "version": "3.8.5"
-  },
-  "metadata": {
-   "interpreter": {
-    "hash": "82db51cffef479cc4d0f53089378e5a2925f9e7adca31d741132ceba61ecca6f"
-   }
->>>>>>> 9df13ac3
   }
  },
  "nbformat": 4,
