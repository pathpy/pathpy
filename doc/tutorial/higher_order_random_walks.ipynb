--- conflicted
+++ resolved
@@ -12,17 +12,10 @@
    "execution_count": null,
    "metadata": {
     "execution": {
-<<<<<<< HEAD
-     "iopub.execute_input": "2021-04-27T20:00:17.040256Z",
-     "iopub.status.busy": "2021-04-27T20:00:17.039205Z",
-     "iopub.status.idle": "2021-04-27T20:00:17.468583Z",
-     "shell.execute_reply": "2021-04-27T20:00:17.468961Z"
-=======
      "iopub.execute_input": "2021-04-27T15:22:56.069818Z",
      "iopub.status.busy": "2021-04-27T15:22:56.069151Z",
      "iopub.status.idle": "2021-04-27T15:22:56.652877Z",
      "shell.execute_reply": "2021-04-27T15:22:56.653308Z"
->>>>>>> 6baf3a96
     }
    },
    "outputs": [],
@@ -43,17 +36,10 @@
    "execution_count": null,
    "metadata": {
     "execution": {
-<<<<<<< HEAD
-     "iopub.execute_input": "2021-04-27T20:00:17.477362Z",
-     "iopub.status.busy": "2021-04-27T20:00:17.476912Z",
-     "iopub.status.idle": "2021-04-27T20:00:17.478191Z",
-     "shell.execute_reply": "2021-04-27T20:00:17.478549Z"
-=======
      "iopub.execute_input": "2021-04-27T15:22:56.660026Z",
      "iopub.status.busy": "2021-04-27T15:22:56.659610Z",
      "iopub.status.idle": "2021-04-27T15:22:56.661368Z",
      "shell.execute_reply": "2021-04-27T15:22:56.661797Z"
->>>>>>> 6baf3a96
     }
    },
    "outputs": [],
@@ -92,17 +78,10 @@
    "execution_count": null,
    "metadata": {
     "execution": {
-<<<<<<< HEAD
-     "iopub.execute_input": "2021-04-27T20:00:17.484790Z",
-     "iopub.status.busy": "2021-04-27T20:00:17.484340Z",
-     "iopub.status.idle": "2021-04-27T20:00:17.486604Z",
-     "shell.execute_reply": "2021-04-27T20:00:17.486985Z"
-=======
      "iopub.execute_input": "2021-04-27T15:22:56.666631Z",
      "iopub.status.busy": "2021-04-27T15:22:56.666246Z",
      "iopub.status.idle": "2021-04-27T15:22:56.668934Z",
      "shell.execute_reply": "2021-04-27T15:22:56.669364Z"
->>>>>>> 6baf3a96
     }
    },
    "outputs": [],
@@ -122,17 +101,10 @@
    "execution_count": null,
    "metadata": {
     "execution": {
-<<<<<<< HEAD
-     "iopub.execute_input": "2021-04-27T20:00:17.490805Z",
-     "iopub.status.busy": "2021-04-27T20:00:17.490357Z",
-     "iopub.status.idle": "2021-04-27T20:00:17.495644Z",
-     "shell.execute_reply": "2021-04-27T20:00:17.495209Z"
-=======
      "iopub.execute_input": "2021-04-27T15:22:56.674806Z",
      "iopub.status.busy": "2021-04-27T15:22:56.674290Z",
      "iopub.status.idle": "2021-04-27T15:22:56.676146Z",
      "shell.execute_reply": "2021-04-27T15:22:56.676572Z"
->>>>>>> 6baf3a96
     }
    },
    "outputs": [],
@@ -154,17 +126,10 @@
    "execution_count": null,
    "metadata": {
     "execution": {
-<<<<<<< HEAD
-     "iopub.execute_input": "2021-04-27T20:00:17.500030Z",
-     "iopub.status.busy": "2021-04-27T20:00:17.499590Z",
-     "iopub.status.idle": "2021-04-27T20:00:17.502368Z",
-     "shell.execute_reply": "2021-04-27T20:00:17.502779Z"
-=======
      "iopub.execute_input": "2021-04-27T15:22:56.680115Z",
      "iopub.status.busy": "2021-04-27T15:22:56.679668Z",
      "iopub.status.idle": "2021-04-27T15:22:56.681338Z",
      "shell.execute_reply": "2021-04-27T15:22:56.681829Z"
->>>>>>> 6baf3a96
     }
    },
    "outputs": [],
@@ -185,17 +150,10 @@
    "execution_count": null,
    "metadata": {
     "execution": {
-<<<<<<< HEAD
-     "iopub.execute_input": "2021-04-27T20:00:17.508345Z",
-     "iopub.status.busy": "2021-04-27T20:00:17.507902Z",
-     "iopub.status.idle": "2021-04-27T20:00:17.510230Z",
-     "shell.execute_reply": "2021-04-27T20:00:17.510604Z"
-=======
      "iopub.execute_input": "2021-04-27T15:22:56.686463Z",
      "iopub.status.busy": "2021-04-27T15:22:56.686071Z",
      "iopub.status.idle": "2021-04-27T15:22:56.688607Z",
      "shell.execute_reply": "2021-04-27T15:22:56.689010Z"
->>>>>>> 6baf3a96
     }
    },
    "outputs": [],
@@ -222,11 +180,7 @@
    "name": "python",
    "nbconvert_exporter": "python",
    "pygments_lexer": "ipython3",
-<<<<<<< HEAD
-   "version": "3.9.3"
-=======
    "version": "3.8.5"
->>>>>>> 6baf3a96
   }
  },
  "nbformat": 4,
