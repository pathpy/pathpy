{
 "cells": [
  {
   "cell_type": "markdown",
   "metadata": {},
   "source": [
<<<<<<< HEAD
    "# Reading network data from the KONECT database"
=======
    "# Reading networks from KONECT\n",
    "\n",
    "[Open notebook in Google Colab](https://colab.research.google.com/github/pathpy/pathpy/blob/master/doc/tutorial/network.ipynb)"
>>>>>>> 6baf3a96
   ]
  },
  {
   "cell_type": "code",
   "execution_count": null,
   "metadata": {
    "execution": {
<<<<<<< HEAD
     "iopub.execute_input": "2021-04-27T20:00:21.472408Z",
     "iopub.status.busy": "2021-04-27T20:00:21.471331Z",
     "iopub.status.idle": "2021-04-27T20:00:21.903147Z",
     "shell.execute_reply": "2021-04-27T20:00:21.903866Z"
=======
     "iopub.execute_input": "2021-04-27T17:08:36.604814Z",
     "iopub.status.busy": "2021-04-27T17:08:36.604172Z",
     "iopub.status.idle": "2021-04-27T17:08:42.109824Z",
     "shell.execute_reply": "2021-04-27T17:08:42.110519Z"
    },
    "tags": [
     "hide"
    ]
   },
   "outputs": [],
   "source": [
    "pip install git+git://github.com/pathpy/pathpy.git"
   ]
  },
  {
   "cell_type": "code",
   "execution_count": null,
   "metadata": {
    "execution": {
     "iopub.execute_input": "2021-04-27T17:08:42.114591Z",
     "iopub.status.busy": "2021-04-27T17:08:42.114009Z",
     "iopub.status.idle": "2021-04-27T17:08:42.629340Z",
     "shell.execute_reply": "2021-04-27T17:08:42.629840Z"
>>>>>>> 6baf3a96
    }
   },
   "outputs": [],
   "source": [
    "import pathpy as pp"
   ]
  },
  {
   "cell_type": "markdown",
   "metadata": {},
   "source": [
    "## Reading static networks\n",
    "\n",
    "To read a network from the [KONECT](http://konect.cc/) database, you can simply use the (internal) name of the network, as given in the Metadata of each network record. In a nutshell, a network with name `ucidata-zachary` must be accessible via URL `base_url` + 'ucid_data-zachary', where the `base_url` defaults to the value: `https://konnect.cc/files/download.tsv.`\n",
    "\n",
    "To read the Zachary Karate Club network, we can write:"
   ]
  },
  {
   "cell_type": "code",
   "execution_count": null,
   "metadata": {
    "execution": {
<<<<<<< HEAD
     "iopub.execute_input": "2021-04-27T20:00:21.908840Z",
     "iopub.status.busy": "2021-04-27T20:00:21.908089Z",
     "iopub.status.idle": "2021-04-27T20:00:21.985890Z",
     "shell.execute_reply": "2021-04-27T20:00:21.986534Z"
=======
     "iopub.execute_input": "2021-04-27T17:08:42.632871Z",
     "iopub.status.busy": "2021-04-27T17:08:42.632396Z",
     "iopub.status.idle": "2021-04-27T17:08:42.743672Z",
     "shell.execute_reply": "2021-04-27T17:08:42.744266Z"
>>>>>>> 6baf3a96
    }
   },
   "outputs": [],
   "source": [
    "n = pp.io.konect.read_konect_name('ucidata-zachary')\n",
    "print(n)"
   ]
  },
  {
   "cell_type": "code",
   "execution_count": null,
   "metadata": {
    "execution": {
<<<<<<< HEAD
     "iopub.execute_input": "2021-04-27T20:00:21.991519Z",
     "iopub.status.busy": "2021-04-27T20:00:21.990732Z",
     "iopub.status.idle": "2021-04-27T20:00:21.998552Z",
     "shell.execute_reply": "2021-04-27T20:00:21.999170Z"
=======
     "iopub.execute_input": "2021-04-27T17:08:42.748500Z",
     "iopub.status.busy": "2021-04-27T17:08:42.747935Z",
     "iopub.status.idle": "2021-04-27T17:08:42.753997Z",
     "shell.execute_reply": "2021-04-27T17:08:42.754548Z"
>>>>>>> 6baf3a96
    }
   },
   "outputs": [],
   "source": [
    "n.plot()"
   ]
  },
  {
   "cell_type": "markdown",
   "metadata": {},
   "source": [
    "## Reading temporal networks\n",
    "\n",
    "The type of the returned network depends on the data record. Data with temporal edges will automatically be returned as a temporal network.\n",
    "\n",
    "To load and visualize the temporal network ``"
   ]
  },
  {
   "cell_type": "code",
   "execution_count": null,
   "metadata": {
    "execution": {
<<<<<<< HEAD
     "iopub.execute_input": "2021-04-27T20:00:22.003376Z",
     "iopub.status.busy": "2021-04-27T20:00:22.002648Z",
     "iopub.status.idle": "2021-04-27T20:00:22.091819Z",
     "shell.execute_reply": "2021-04-27T20:00:22.092434Z"
=======
     "iopub.execute_input": "2021-04-27T17:08:42.757399Z",
     "iopub.status.busy": "2021-04-27T17:08:42.756917Z",
     "iopub.status.idle": "2021-04-27T17:08:42.870706Z",
     "shell.execute_reply": "2021-04-27T17:08:42.871207Z"
>>>>>>> 6baf3a96
    }
   },
   "outputs": [],
   "source": [
    "tn = pp.io.konect.read_konect_name('edit-htwikisource')\n",
    "print(tn)"
   ]
  },
  {
   "cell_type": "code",
   "execution_count": null,
   "metadata": {
    "execution": {
<<<<<<< HEAD
     "iopub.execute_input": "2021-04-27T20:00:22.120357Z",
     "iopub.status.busy": "2021-04-27T20:00:22.119563Z",
     "iopub.status.idle": "2021-04-27T20:00:22.131992Z",
     "shell.execute_reply": "2021-04-27T20:00:22.132612Z"
=======
     "iopub.execute_input": "2021-04-27T17:08:42.893323Z",
     "iopub.status.busy": "2021-04-27T17:08:42.892853Z",
     "iopub.status.idle": "2021-04-27T17:08:42.900232Z",
     "shell.execute_reply": "2021-04-27T17:08:42.900684Z"
>>>>>>> 6baf3a96
    }
   },
   "outputs": [],
   "source": [
    "pp.plot(tn)"
   ]
  },
  {
   "cell_type": "markdown",
   "metadata": {},
   "source": [
    "## Reading temporal data as static network\n",
    "\n",
    "Sometimes, we may want to read data with temporal edges as a static network. For this, we can set the `ignore_temporal` argument to true. This will return a static mtulti-edge network, where the edges have a `time` attribute, that is however not interpreted as a temporal edge by `pathpy`."
   ]
  },
  {
   "cell_type": "code",
   "execution_count": null,
   "metadata": {
    "execution": {
<<<<<<< HEAD
     "iopub.execute_input": "2021-04-27T20:00:22.136786Z",
     "iopub.status.busy": "2021-04-27T20:00:22.136037Z",
     "iopub.status.idle": "2021-04-27T20:00:22.223508Z",
     "shell.execute_reply": "2021-04-27T20:00:22.224125Z"
=======
     "iopub.execute_input": "2021-04-27T17:08:42.903356Z",
     "iopub.status.busy": "2021-04-27T17:08:42.902881Z",
     "iopub.status.idle": "2021-04-27T17:08:43.005686Z",
     "shell.execute_reply": "2021-04-27T17:08:43.006270Z"
>>>>>>> 6baf3a96
    }
   },
   "outputs": [],
   "source": [
    "n = pp.io.konect.read_konect_name('edit-htwikisource', ignore_temporal=True)\n",
    "print(n)"
   ]
  },
  {
   "cell_type": "code",
   "execution_count": null,
   "metadata": {
    "execution": {
<<<<<<< HEAD
     "iopub.execute_input": "2021-04-27T20:00:22.232222Z",
     "iopub.status.busy": "2021-04-27T20:00:22.231439Z",
     "iopub.status.idle": "2021-04-27T20:00:22.245388Z",
     "shell.execute_reply": "2021-04-27T20:00:22.246105Z"
=======
     "iopub.execute_input": "2021-04-27T17:08:43.011380Z",
     "iopub.status.busy": "2021-04-27T17:08:43.010894Z",
     "iopub.status.idle": "2021-04-27T17:08:43.017603Z",
     "shell.execute_reply": "2021-04-27T17:08:43.018100Z"
>>>>>>> 6baf3a96
    }
   },
   "outputs": [],
   "source": [
    "pp.plot(n)"
   ]
  },
  {
   "cell_type": "code",
   "execution_count": null,
   "metadata": {},
   "outputs": [],
   "source": []
  }
 ],
 "metadata": {
<<<<<<< HEAD
  "kernelspec": {
   "display_name": "Python 3",
   "language": "python",
   "name": "python3"
=======
  "celltoolbar": "Tags",
  "kernelspec": {
   "display_name": "Python 3.7.4 64-bit",
   "language": "python",
   "name": "python37464bit955f4811db0441eba2efbde262696f05"
>>>>>>> 6baf3a96
  },
  "language_info": {
   "codemirror_mode": {
    "name": "ipython",
    "version": 3
   },
   "file_extension": ".py",
   "mimetype": "text/x-python",
   "name": "python",
   "nbconvert_exporter": "python",
   "pygments_lexer": "ipython3",
<<<<<<< HEAD
   "version": "3.9.3"
=======
   "version": "3.8.5"
>>>>>>> 6baf3a96
  },
  "metadata": {
   "interpreter": {
    "hash": "82db51cffef479cc4d0f53089378e5a2925f9e7adca31d741132ceba61ecca6f"
   }
  }
 },
 "nbformat": 4,
 "nbformat_minor": 2
}<|MERGE_RESOLUTION|>--- conflicted
+++ resolved
@@ -4,26 +4,16 @@
    "cell_type": "markdown",
    "metadata": {},
    "source": [
-<<<<<<< HEAD
-    "# Reading network data from the KONECT database"
-=======
     "# Reading networks from KONECT\n",
     "\n",
     "[Open notebook in Google Colab](https://colab.research.google.com/github/pathpy/pathpy/blob/master/doc/tutorial/network.ipynb)"
->>>>>>> 6baf3a96
-   ]
-  },
-  {
-   "cell_type": "code",
-   "execution_count": null,
-   "metadata": {
-    "execution": {
-<<<<<<< HEAD
-     "iopub.execute_input": "2021-04-27T20:00:21.472408Z",
-     "iopub.status.busy": "2021-04-27T20:00:21.471331Z",
-     "iopub.status.idle": "2021-04-27T20:00:21.903147Z",
-     "shell.execute_reply": "2021-04-27T20:00:21.903866Z"
-=======
+   ]
+  },
+  {
+   "cell_type": "code",
+   "execution_count": null,
+   "metadata": {
+    "execution": {
      "iopub.execute_input": "2021-04-27T17:08:36.604814Z",
      "iopub.status.busy": "2021-04-27T17:08:36.604172Z",
      "iopub.status.idle": "2021-04-27T17:08:42.109824Z",
@@ -47,7 +37,6 @@
      "iopub.status.busy": "2021-04-27T17:08:42.114009Z",
      "iopub.status.idle": "2021-04-27T17:08:42.629340Z",
      "shell.execute_reply": "2021-04-27T17:08:42.629840Z"
->>>>>>> 6baf3a96
     }
    },
    "outputs": [],
@@ -71,17 +60,10 @@
    "execution_count": null,
    "metadata": {
     "execution": {
-<<<<<<< HEAD
-     "iopub.execute_input": "2021-04-27T20:00:21.908840Z",
-     "iopub.status.busy": "2021-04-27T20:00:21.908089Z",
-     "iopub.status.idle": "2021-04-27T20:00:21.985890Z",
-     "shell.execute_reply": "2021-04-27T20:00:21.986534Z"
-=======
      "iopub.execute_input": "2021-04-27T17:08:42.632871Z",
      "iopub.status.busy": "2021-04-27T17:08:42.632396Z",
      "iopub.status.idle": "2021-04-27T17:08:42.743672Z",
      "shell.execute_reply": "2021-04-27T17:08:42.744266Z"
->>>>>>> 6baf3a96
     }
    },
    "outputs": [],
@@ -95,17 +77,10 @@
    "execution_count": null,
    "metadata": {
     "execution": {
-<<<<<<< HEAD
-     "iopub.execute_input": "2021-04-27T20:00:21.991519Z",
-     "iopub.status.busy": "2021-04-27T20:00:21.990732Z",
-     "iopub.status.idle": "2021-04-27T20:00:21.998552Z",
-     "shell.execute_reply": "2021-04-27T20:00:21.999170Z"
-=======
      "iopub.execute_input": "2021-04-27T17:08:42.748500Z",
      "iopub.status.busy": "2021-04-27T17:08:42.747935Z",
      "iopub.status.idle": "2021-04-27T17:08:42.753997Z",
      "shell.execute_reply": "2021-04-27T17:08:42.754548Z"
->>>>>>> 6baf3a96
     }
    },
    "outputs": [],
@@ -129,17 +104,10 @@
    "execution_count": null,
    "metadata": {
     "execution": {
-<<<<<<< HEAD
-     "iopub.execute_input": "2021-04-27T20:00:22.003376Z",
-     "iopub.status.busy": "2021-04-27T20:00:22.002648Z",
-     "iopub.status.idle": "2021-04-27T20:00:22.091819Z",
-     "shell.execute_reply": "2021-04-27T20:00:22.092434Z"
-=======
      "iopub.execute_input": "2021-04-27T17:08:42.757399Z",
      "iopub.status.busy": "2021-04-27T17:08:42.756917Z",
      "iopub.status.idle": "2021-04-27T17:08:42.870706Z",
      "shell.execute_reply": "2021-04-27T17:08:42.871207Z"
->>>>>>> 6baf3a96
     }
    },
    "outputs": [],
@@ -153,17 +121,10 @@
    "execution_count": null,
    "metadata": {
     "execution": {
-<<<<<<< HEAD
-     "iopub.execute_input": "2021-04-27T20:00:22.120357Z",
-     "iopub.status.busy": "2021-04-27T20:00:22.119563Z",
-     "iopub.status.idle": "2021-04-27T20:00:22.131992Z",
-     "shell.execute_reply": "2021-04-27T20:00:22.132612Z"
-=======
      "iopub.execute_input": "2021-04-27T17:08:42.893323Z",
      "iopub.status.busy": "2021-04-27T17:08:42.892853Z",
      "iopub.status.idle": "2021-04-27T17:08:42.900232Z",
      "shell.execute_reply": "2021-04-27T17:08:42.900684Z"
->>>>>>> 6baf3a96
     }
    },
    "outputs": [],
@@ -185,17 +146,10 @@
    "execution_count": null,
    "metadata": {
     "execution": {
-<<<<<<< HEAD
-     "iopub.execute_input": "2021-04-27T20:00:22.136786Z",
-     "iopub.status.busy": "2021-04-27T20:00:22.136037Z",
-     "iopub.status.idle": "2021-04-27T20:00:22.223508Z",
-     "shell.execute_reply": "2021-04-27T20:00:22.224125Z"
-=======
      "iopub.execute_input": "2021-04-27T17:08:42.903356Z",
      "iopub.status.busy": "2021-04-27T17:08:42.902881Z",
      "iopub.status.idle": "2021-04-27T17:08:43.005686Z",
      "shell.execute_reply": "2021-04-27T17:08:43.006270Z"
->>>>>>> 6baf3a96
     }
    },
    "outputs": [],
@@ -209,17 +163,10 @@
    "execution_count": null,
    "metadata": {
     "execution": {
-<<<<<<< HEAD
-     "iopub.execute_input": "2021-04-27T20:00:22.232222Z",
-     "iopub.status.busy": "2021-04-27T20:00:22.231439Z",
-     "iopub.status.idle": "2021-04-27T20:00:22.245388Z",
-     "shell.execute_reply": "2021-04-27T20:00:22.246105Z"
-=======
      "iopub.execute_input": "2021-04-27T17:08:43.011380Z",
      "iopub.status.busy": "2021-04-27T17:08:43.010894Z",
      "iopub.status.idle": "2021-04-27T17:08:43.017603Z",
      "shell.execute_reply": "2021-04-27T17:08:43.018100Z"
->>>>>>> 6baf3a96
     }
    },
    "outputs": [],
@@ -236,18 +183,11 @@
   }
  ],
  "metadata": {
-<<<<<<< HEAD
-  "kernelspec": {
-   "display_name": "Python 3",
-   "language": "python",
-   "name": "python3"
-=======
   "celltoolbar": "Tags",
   "kernelspec": {
    "display_name": "Python 3.7.4 64-bit",
    "language": "python",
    "name": "python37464bit955f4811db0441eba2efbde262696f05"
->>>>>>> 6baf3a96
   },
   "language_info": {
    "codemirror_mode": {
@@ -259,11 +199,7 @@
    "name": "python",
    "nbconvert_exporter": "python",
    "pygments_lexer": "ipython3",
-<<<<<<< HEAD
-   "version": "3.9.3"
-=======
    "version": "3.8.5"
->>>>>>> 6baf3a96
   },
   "metadata": {
    "interpreter": {
