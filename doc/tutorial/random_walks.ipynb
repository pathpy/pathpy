{
 "cells": [
  {
   "cell_type": "markdown",
   "metadata": {},
   "source": [
    "# Random Walks in Static Networks\n",
    "\n",
    "[Run notebook in Google Colab](https://colab.research.google.com/github/pathpy/pathpy/blob/master/doc/tutorial/random_walks.ipynb)  \n",
    "[Download notebook](https://github.com/pathpy/pathpy/raw/master/doc/tutorial/random_walks.ipynb)"
   ]
  },
  {
   "cell_type": "code",
   "execution_count": null,
   "metadata": {
    "execution": {
     "iopub.execute_input": "2021-04-30T00:16:37.177091Z",
     "iopub.status.busy": "2021-04-30T00:16:37.176442Z",
     "iopub.status.idle": "2021-04-30T00:16:43.232679Z",
     "shell.execute_reply": "2021-04-30T00:16:43.231850Z"
    },
    "tags": [
     "hide"
    ]
   },
   "outputs": [],
   "source": [
    "pip install git+git://github.com/pathpy/pathpy.git"
   ]
  },
  {
   "cell_type": "code",
<<<<<<< HEAD
   "execution_count": 2,
   "metadata": {},
   "outputs": [
    {
     "data": {
      "text/html": [
       "\n",
       "    <script charset=\"utf-8\">\n",
       "    // Load via requireJS if available (jupyter notebook environment)\n",
       "    try {\n",
       "    require.config({\n",
       "    paths: {\n",
       "    d3: \"https://d3js.org/d3.v5.min.js\".replace(\".js\", \"\")\n",
       "    }\n",
       "    });\n",
       "    console.log(\"OKAY: requireJS was detected\");\n",
       "    }\n",
       "    catch(err){\n",
       "    console.log(err);\n",
       "    console.log(\"ERROR: NO requireJS was detected\");\n",
       "    };\n",
       "    require(['d3'], function(d3){\n",
       "    console.log(\"OKAY: d3js was detected\");\n",
       "    });\n",
       "    </script>\n",
       "    "
      ],
      "text/plain": [
       "<IPython.core.display.HTML object>"
      ]
     },
     "metadata": {},
     "output_type": "display_data"
=======
   "execution_count": null,
   "metadata": {
    "execution": {
     "iopub.execute_input": "2021-04-30T00:16:43.236430Z",
     "iopub.status.busy": "2021-04-30T00:16:43.235855Z",
     "iopub.status.idle": "2021-04-30T00:16:43.963341Z",
     "shell.execute_reply": "2021-04-30T00:16:43.963851Z"
>>>>>>> 9df13ac3
    }
   },
   "outputs": [],
   "source": [
    "import pathpy as pp\n",
    "from pprint import pprint"
   ]
  },
  {
   "cell_type": "markdown",
   "metadata": {},
   "source": [
    "We first generate a directed network with weighted edges:"
   ]
  },
  {
   "cell_type": "code",
   "execution_count": null,
   "metadata": {
    "execution": {
     "iopub.execute_input": "2021-04-30T00:16:43.968924Z",
     "iopub.status.busy": "2021-04-30T00:16:43.968392Z",
     "iopub.status.idle": "2021-04-30T00:16:43.973133Z",
     "shell.execute_reply": "2021-04-30T00:16:43.973633Z"
    }
   },
   "outputs": [],
   "source": [
    "n = pp.Network(directed=True)\n",
    "n.add_edge('a', 'b', weight=1, uid='a-b')\n",
    "n.add_edge('b', 'c', weight=1, uid='b-c')\n",
    "n.add_edge('c', 'a', weight=2, uid='c-a')\n",
    "n.add_edge('c', 'd', weight=1, uid='c-d')\n",
    "n.add_edge('d', 'a', weight=1, uid='d-a')\n",
    "n.plot()"
   ]
  },
  {
   "cell_type": "markdown",
   "metadata": {},
   "source": [
    "To initialize a random walk process, we can generate a `RandomWalk` instance on the network. Specifying the `weight` attribute will lead to a biased random walk, where the transition probabilities are weighted by the respective numerical property:"
   ]
  },
  {
   "cell_type": "code",
   "execution_count": null,
   "metadata": {
    "execution": {
     "iopub.execute_input": "2021-04-30T00:16:43.978808Z",
     "iopub.status.busy": "2021-04-30T00:16:43.978340Z",
     "iopub.status.idle": "2021-04-30T00:16:43.981340Z",
     "shell.execute_reply": "2021-04-30T00:16:43.981831Z"
    }
   },
   "outputs": [],
   "source": [
    "rw = pp.processes.RandomWalk(n, weight='weight')"
   ]
  },
  {
   "cell_type": "markdown",
   "metadata": {},
   "source": [
    "We can inspect the transition matrix of the random walk process as follows. Using the function `matrix_pd` will return the matrix as a (nicely formatted) pandas DataFrame, while `matrix` returns the internal sparse matrix representation."
   ]
  },
  {
   "cell_type": "code",
   "execution_count": null,
   "metadata": {
    "execution": {
     "iopub.execute_input": "2021-04-30T00:16:43.987383Z",
     "iopub.status.busy": "2021-04-30T00:16:43.986824Z",
     "iopub.status.idle": "2021-04-30T00:16:43.988645Z",
     "shell.execute_reply": "2021-04-30T00:16:43.989144Z"
    }
   },
   "outputs": [],
   "source": [
    "print(rw.transition_matrix_pd())"
   ]
  },
  {
   "cell_type": "markdown",
   "metadata": {},
   "source": [
    "We can use the method `generate_walk` of the random walk instance to generate a random walk with a given length. If we specify `start_node`, the walk will start from the given node object. The method returns a `Path` object."
   ]
  },
  {
   "cell_type": "code",
   "execution_count": null,
   "metadata": {
    "execution": {
     "iopub.execute_input": "2021-04-30T00:16:43.993313Z",
     "iopub.status.busy": "2021-04-30T00:16:43.992780Z",
     "iopub.status.idle": "2021-04-30T00:16:43.994640Z",
     "shell.execute_reply": "2021-04-30T00:16:43.995133Z"
    }
   },
   "outputs": [],
   "source": [
    "for time, updated_nodes in rw.simulation_run(steps=10, seed='a'):\n",
    "    print('time = {0}, node = {1}'.format(time, updated_nodes[0]))"
   ]
  },
  {
   "cell_type": "code",
   "execution_count": null,
   "metadata": {
    "execution": {
     "iopub.execute_input": "2021-04-30T00:16:43.998155Z",
     "iopub.status.busy": "2021-04-30T00:16:43.997717Z",
     "iopub.status.idle": "2021-04-30T00:16:44.003661Z",
     "shell.execute_reply": "2021-04-30T00:16:44.004090Z"
    }
   },
   "outputs": [],
   "source": [
    "data = rw.run_experiment(steps=10, runs=['a', 'b'])\n",
    "print(data)"
   ]
  },
  {
   "cell_type": "code",
   "execution_count": null,
   "metadata": {
    "execution": {
     "iopub.execute_input": "2021-04-30T00:16:44.006730Z",
     "iopub.status.busy": "2021-04-30T00:16:44.006315Z",
     "iopub.status.idle": "2021-04-30T00:16:44.012479Z",
     "shell.execute_reply": "2021-04-30T00:16:44.012973Z"
    }
   },
   "outputs": [],
   "source": [
    "p = rw.get_path(data, 0)\n",
    "print([v for v in p.nodes])"
   ]
  },
  {
   "cell_type": "code",
   "execution_count": null,
   "metadata": {
    "execution": {
     "iopub.execute_input": "2021-04-30T00:16:44.017295Z",
     "iopub.status.busy": "2021-04-30T00:16:44.016653Z",
     "iopub.status.idle": "2021-04-30T00:16:44.018396Z",
     "shell.execute_reply": "2021-04-30T00:16:44.018832Z"
    }
   },
   "outputs": [],
   "source": [
    "pc = rw.get_paths(data, [0,1])\n",
    "print(pc)"
   ]
  },
  {
   "cell_type": "code",
   "execution_count": null,
   "metadata": {
    "execution": {
     "iopub.execute_input": "2021-04-30T00:16:44.021669Z",
     "iopub.status.busy": "2021-04-30T00:16:44.021259Z",
     "iopub.status.idle": "2021-04-30T00:16:44.030124Z",
     "shell.execute_reply": "2021-04-30T00:16:44.030548Z"
    }
   },
   "outputs": [],
   "source": [
    "rw.plot(data)"
   ]
  },
  {
   "cell_type": "markdown",
   "metadata": {},
   "source": [
    "If we omit the `start_node` argument, a random node will be chosen as start node."
   ]
  },
  {
   "cell_type": "code",
   "execution_count": null,
   "metadata": {
    "execution": {
     "iopub.execute_input": "2021-04-30T00:16:44.077751Z",
     "iopub.status.busy": "2021-04-30T00:16:44.077344Z",
     "iopub.status.idle": "2021-04-30T00:16:44.081770Z",
     "shell.execute_reply": "2021-04-30T00:16:44.082195Z"
    }
   },
   "outputs": [],
   "source": [
    "data = rw.run_experiment(steps=200, runs=2)\n",
    "rw.plot(data)"
   ]
  },
  {
   "cell_type": "markdown",
   "metadata": {},
   "source": [
    "We can generate a `PathCollection` that contains a given number of random walks with a given length specified by `steps_per_walk`. If the `start_nodes` argument is a numeric, the given number of walks will be generated, each walk starting from a random node."
   ]
  },
  {
   "cell_type": "code",
   "execution_count": null,
   "metadata": {
    "execution": {
     "iopub.execute_input": "2021-04-30T00:16:44.094613Z",
     "iopub.status.busy": "2021-04-30T00:16:44.094199Z",
     "iopub.status.idle": "2021-04-30T00:16:44.095890Z",
     "shell.execute_reply": "2021-04-30T00:16:44.096348Z"
    }
   },
   "outputs": [],
   "source": [
    "pc = rw.get_paths(rw.run_experiment(steps=10, runs=10))\n",
    "for p in pc:\n",
    "    print( tuple([v.uid for v in p.nodes]))"
   ]
  },
  {
   "cell_type": "markdown",
   "metadata": {},
   "source": [
    "If `start_nodes` is a list of `Node` objects, a single random walk will be generated for each start node. To generate a single random walk starting in each node of the network, we can write:"
   ]
  },
  {
   "cell_type": "code",
   "execution_count": null,
   "metadata": {
    "execution": {
     "iopub.execute_input": "2021-04-30T00:16:44.103675Z",
     "iopub.status.busy": "2021-04-30T00:16:44.103255Z",
     "iopub.status.idle": "2021-04-30T00:16:44.104918Z",
     "shell.execute_reply": "2021-04-30T00:16:44.105345Z"
    }
   },
   "outputs": [],
   "source": [
    "pc = rw.get_paths(rw.run_experiment(steps=10, runs=n.nodes.uids))\n",
    "for p in pc:\n",
    "    print(tuple([ v.uid for v in p.nodes ]))"
   ]
  },
  {
   "cell_type": "markdown",
   "metadata": {},
   "source": [
    "We can also use an iterator interface to iteratively perform random walk steps. I neach step, we can assess the current state of the random walk at time t."
   ]
  },
  {
   "cell_type": "code",
   "execution_count": null,
   "metadata": {
    "execution": {
     "iopub.execute_input": "2021-04-30T00:16:44.110680Z",
     "iopub.status.busy": "2021-04-30T00:16:44.110236Z",
     "iopub.status.idle": "2021-04-30T00:16:44.111969Z",
     "shell.execute_reply": "2021-04-30T00:16:44.112397Z"
    }
   },
   "outputs": [],
   "source": [
    "for time, _ in rw.simulation_run(10, seed='a'):\n",
    "    print('Current node = {0}'.format(rw.current_node))\n",
    "    print('Current time = {0}'.format(rw.time))\n",
    "    print(rw.visitation_frequencies)    \n",
    "    print(rw.total_variation_distance)"
   ]
  },
  {
   "cell_type": "markdown",
   "metadata": {},
   "source": [
    "The visitation probabilities after t steps for a given start node can be computed using the `visitation_probabilities` function."
   ]
  },
  {
   "cell_type": "code",
   "execution_count": null,
   "metadata": {
    "execution": {
     "iopub.execute_input": "2021-04-30T00:16:44.115161Z",
     "iopub.status.busy": "2021-04-30T00:16:44.114748Z",
     "iopub.status.idle": "2021-04-30T00:16:44.117419Z",
     "shell.execute_reply": "2021-04-30T00:16:44.117861Z"
    }
   },
   "outputs": [],
   "source": [
    "rw.visitation_probabilities(0, seed='a')"
   ]
  },
  {
   "cell_type": "code",
   "execution_count": null,
   "metadata": {
    "execution": {
     "iopub.execute_input": "2021-04-30T00:16:44.120231Z",
     "iopub.status.busy": "2021-04-30T00:16:44.119786Z",
     "iopub.status.idle": "2021-04-30T00:16:44.122230Z",
     "shell.execute_reply": "2021-04-30T00:16:44.122661Z"
    }
   },
   "outputs": [],
   "source": [
    "rw.visitation_probabilities(1, seed='a')"
   ]
  },
  {
   "cell_type": "code",
   "execution_count": null,
   "metadata": {
    "execution": {
     "iopub.execute_input": "2021-04-30T00:16:44.126318Z",
     "iopub.status.busy": "2021-04-30T00:16:44.125772Z",
     "iopub.status.idle": "2021-04-30T00:16:44.127859Z",
     "shell.execute_reply": "2021-04-30T00:16:44.128319Z"
    }
   },
   "outputs": [],
   "source": [
    "rw.visitation_probabilities(100, seed='a')"
   ]
  },
  {
   "cell_type": "markdown",
   "metadata": {},
   "source": [
    "The stationary visitation probabilities for $t \\rightarrow \\infty$ can be computed as follows:"
   ]
  },
  {
   "cell_type": "code",
   "execution_count": null,
   "metadata": {
    "execution": {
     "iopub.execute_input": "2021-04-30T00:16:44.131039Z",
     "iopub.status.busy": "2021-04-30T00:16:44.130598Z",
     "iopub.status.idle": "2021-04-30T00:16:44.132669Z",
     "shell.execute_reply": "2021-04-30T00:16:44.133139Z"
    }
   },
   "outputs": [],
   "source": [
    "rw.stationary_state()"
   ]
  }
 ],
 "metadata": {
  "celltoolbar": "Tags",
  "kernelspec": {
   "display_name": "Python 3",
   "language": "python",
   "name": "python3"
  },
  "language_info": {
   "codemirror_mode": {
    "name": "ipython",
    "version": 3
   },
   "file_extension": ".py",
   "mimetype": "text/x-python",
   "name": "python",
   "nbconvert_exporter": "python",
   "pygments_lexer": "ipython3",
   "version": "3.8.5"
  },
  "metadata": {
   "interpreter": {
    "hash": "82db51cffef479cc4d0f53089378e5a2925f9e7adca31d741132ceba61ecca6f"
   }
  }
 },
 "nbformat": 4,
 "nbformat_minor": 4
}<|MERGE_RESOLUTION|>--- conflicted
+++ resolved
@@ -31,41 +31,6 @@
   },
   {
    "cell_type": "code",
-<<<<<<< HEAD
-   "execution_count": 2,
-   "metadata": {},
-   "outputs": [
-    {
-     "data": {
-      "text/html": [
-       "\n",
-       "    <script charset=\"utf-8\">\n",
-       "    // Load via requireJS if available (jupyter notebook environment)\n",
-       "    try {\n",
-       "    require.config({\n",
-       "    paths: {\n",
-       "    d3: \"https://d3js.org/d3.v5.min.js\".replace(\".js\", \"\")\n",
-       "    }\n",
-       "    });\n",
-       "    console.log(\"OKAY: requireJS was detected\");\n",
-       "    }\n",
-       "    catch(err){\n",
-       "    console.log(err);\n",
-       "    console.log(\"ERROR: NO requireJS was detected\");\n",
-       "    };\n",
-       "    require(['d3'], function(d3){\n",
-       "    console.log(\"OKAY: d3js was detected\");\n",
-       "    });\n",
-       "    </script>\n",
-       "    "
-      ],
-      "text/plain": [
-       "<IPython.core.display.HTML object>"
-      ]
-     },
-     "metadata": {},
-     "output_type": "display_data"
-=======
    "execution_count": null,
    "metadata": {
     "execution": {
@@ -73,7 +38,6 @@
      "iopub.status.busy": "2021-04-30T00:16:43.235855Z",
      "iopub.status.idle": "2021-04-30T00:16:43.963341Z",
      "shell.execute_reply": "2021-04-30T00:16:43.963851Z"
->>>>>>> 9df13ac3
     }
    },
    "outputs": [],
